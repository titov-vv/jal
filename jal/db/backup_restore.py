--- conflicted
+++ resolved
@@ -73,17 +73,6 @@
     def do_restore(self):
         with TemporaryDirectory(prefix=self.tmp_prefix) as tmp_path:
             with tarfile.open(self.backup_name, "r:gz") as tar:
-<<<<<<< HEAD
-                tar.extractall(tmp_path)
-
-                def is_within_directory(directory, target):
-                    abs_directory = os.path.abspath(directory)
-                    abs_target = os.path.abspath(target)
-                    prefix = os.path.commonprefix([abs_directory, abs_target])
-                    return prefix == abs_directory
-
-                def safe_extract(tar, path=".", members=None, *, numeric_owner=False):
-=======
                 def is_within_directory(directory, target):
                     
                     abs_directory = os.path.abspath(directory)
@@ -95,20 +84,14 @@
                 
                 def safe_extract(tar, path=".", members=None, *, numeric_owner=False):
                 
->>>>>>> a6307e3f
                     for member in tar.getmembers():
                         member_path = os.path.join(path, member.name)
                         if not is_within_directory(path, member_path):
                             raise Exception("Attempted Path Traversal in Tar File")
-<<<<<<< HEAD
-                    tar.extractall(path, members, numeric_owner=numeric_owner)
-
-=======
                 
                     tar.extractall(path, members, numeric_owner=numeric_owner) 
                     
                 
->>>>>>> a6307e3f
                 safe_extract(tar, tmp_path)
             try:
                 shutil.move(tmp_path + os.sep + Setup.DB_PATH, self.file)
